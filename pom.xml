--- conflicted
+++ resolved
@@ -14,25 +14,6 @@
   ~ limitations under the License.
   -->
 
-<<<<<<< HEAD
-<project xmlns="http://maven.apache.org/POM/4.0.0" xmlns:xsi="http://www.w3.org/2001/XMLSchema-instance" xsi:schemaLocation="http://maven.apache.org/POM/4.0.0 http://maven.apache.org/maven-v4_0_0.xsd">
-    <modelVersion>4.0.0</modelVersion>
-    <parent>
-        <groupId>org.jvnet.hudson.plugins</groupId>
-        <artifactId>plugin</artifactId>
-        <version>1.362</version>
-    </parent>
-
-    <artifactId>artifactory</artifactId>
-    <version>1.4.4-SNAPSHOT</version>
-    <packaging>hpi</packaging>
-    <name>Hudson Artifactory Plugin</name>
-    <description>Integrates Artifactory to Hudson</description>
-    <url>http://wiki.hudson-ci.org/display/HUDSON/Artifactory+Plugin</url>
-
-    <properties>
-        <buildinfo.version>1.4.10</buildinfo.version>
-=======
 <project xmlns="http://maven.apache.org/POM/4.0.0" xmlns:xsi="http://www.w3.org/2001/XMLSchema-instance"
          xsi:schemaLocation="http://maven.apache.org/POM/4.0.0 http://maven.apache.org/maven-v4_0_0.xsd">
     <modelVersion>4.0.0</modelVersion>
@@ -51,7 +32,6 @@
 
     <properties>
         <buildinfo.version>2.0.x-SNAPSHOT</buildinfo.version>
->>>>>>> 94a138c6
     </properties>
 
     <developers>
@@ -66,11 +46,7 @@
     </developers>
 
     <organization>
-<<<<<<< HEAD
-        <name>jFrog</name>
-=======
         <name>JFrog</name>
->>>>>>> 94a138c6
         <url>http://www.jfrog.org</url>
     </organization>
 
@@ -89,11 +65,6 @@
 
     <dependencies>
         <dependency>
-<<<<<<< HEAD
-            <groupId>org.jvnet.hudson.main</groupId>
-            <artifactId>maven-plugin</artifactId>
-            <version>${project.parent.version}</version>
-=======
             <groupId>org.jenkins-ci.main</groupId>
             <artifactId>maven-plugin</artifactId>
             <version>${parent.version}</version>
@@ -108,14 +79,10 @@
             <artifactId>git</artifactId>
             <version>1.1.6</version>
             <optional>true</optional>
->>>>>>> 94a138c6
         </dependency>
         <dependency>
             <groupId>org.jvnet.hudson.plugins</groupId>
             <artifactId>ivy</artifactId>
-<<<<<<< HEAD
-            <version>1.11</version>
-=======
             <version>1.15</version>
             <optional>true</optional>
         </dependency>
@@ -123,7 +90,6 @@
             <groupId>com.zenika.jenkins-ci.plugins</groupId>
             <artifactId>gradle</artifactId>
             <version>1.8</version>
->>>>>>> 94a138c6
             <optional>true</optional>
         </dependency>
         <dependency>
@@ -144,11 +110,7 @@
         <dependency>
             <groupId>org.jfrog.buildinfo</groupId>
             <artifactId>build-info-extractor-ivy</artifactId>
-<<<<<<< HEAD
-            <version>1.1.0</version>
-=======
             <version>2.0.x-SNAPSHOT</version>
->>>>>>> 94a138c6
             <exclusions>
                 <exclusion>
                     <groupId>org.apache.ant</groupId>
@@ -161,29 +123,14 @@
             </exclusions>
         </dependency>
         <dependency>
-<<<<<<< HEAD
-            <groupId>org.aspectj</groupId>
-            <artifactId>aspectjweaver</artifactId>
-            <version>1.6.9</version>
-        </dependency>
-        <dependency>
-            <groupId>org.jfrog.buildinfo</groupId>
-            <artifactId>build-info-extractor-maven3</artifactId>
-            <version>1.0.4</version>
-=======
             <groupId>org.jfrog.buildinfo</groupId>
             <artifactId>build-info-extractor-maven3</artifactId>
             <version>2.0.x-SNAPSHOT</version>
->>>>>>> 94a138c6
         </dependency>
         <dependency>
             <groupId>org.jfrog.buildinfo</groupId>
             <artifactId>build-info-extractor-gradle</artifactId>
-<<<<<<< HEAD
-            <version>1.1.2</version>
-=======
             <version>2.0.x-SNAPSHOT</version>
->>>>>>> 94a138c6
             <exclusions>
                 <exclusion>
                     <groupId>org.apache.ant</groupId>
@@ -231,11 +178,6 @@
             <version>1.5.1</version>
         </dependency>
         <dependency>
-<<<<<<< HEAD
-            <groupId>junit</groupId>
-            <artifactId>junit</artifactId>
-            <version>4.8.1</version>
-=======
             <groupId>org.jdom</groupId>
             <artifactId>jdom</artifactId>
             <version>1.1</version>
@@ -244,7 +186,6 @@
             <groupId>org.testng</groupId>
             <artifactId>testng</artifactId>
             <version>5.14.6</version>
->>>>>>> 94a138c6
             <scope>test</scope>
         </dependency>
     </dependencies>
@@ -261,14 +202,8 @@
     </build>
 
     <scm>
-<<<<<<< HEAD
-        <connection>scm:git:ssh://github.com/jenkinsci/artifactory-plugin.git</connection>
-        <developerConnection>scm:git:ssh://git@github.com/jenkinsci/artifactory-plugin.git</developerConnection>
-        <url>https://github.com/jenkinsci/artifactory-plugin</url>
-=======
         <connection>scm:git:git://github.com/jenkinsci/artifactory-plugin.git</connection>
         <developerConnection>scm:git:git@github.com:jenkinsci/artifactory-plugin.git</developerConnection>
->>>>>>> 94a138c6
     </scm>
 
     <profiles>
