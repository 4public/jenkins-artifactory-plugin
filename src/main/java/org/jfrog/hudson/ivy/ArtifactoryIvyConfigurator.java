--- conflicted
+++ resolved
@@ -236,101 +236,6 @@
         return new AntIvyBuilderEnvironment() {
             @Override
             public void buildEnvVars(Map<String, String> env) {
-<<<<<<< HEAD
-                Map<String, String> envVars = Maps.newHashMap();
-                for (Map.Entry<String, String> entry : env.entrySet()) {
-                    envVars.put(BuildInfoProperties.BUILD_INFO_ENVIRONMENT_PREFIX + entry.getKey(), entry.getValue());
-                }
-                env.putAll(envVars);
-                env.put(ClientProperties.PROP_CONTEXT_URL, artifactoryServer.getUrl());
-                env.put(ClientProperties.PROP_PUBLISH_REPOKEY, getRepositoryKey());
-
-                Credentials preferredDeployer = CredentialResolver.getPreferredDeployer(ArtifactoryIvyConfigurator.this,
-                        artifactoryServer);
-                env.put(ClientProperties.PROP_PUBLISH_USERNAME, preferredDeployer.getUsername());
-                env.put(ClientProperties.PROP_PUBLISH_PASSWORD, preferredDeployer.getPassword());
-                env.put(BuildInfoProperties.PROP_AGENT_NAME, "Jenkins");
-                env.put(BuildInfoProperties.PROP_AGENT_VERSION, build.getHudsonVersion());
-                env.put(BuildInfoProperties.PROP_BUILD_NUMBER, build.getNumber() + "");
-                env.put(BuildInfoProperties.PROP_BUILD_NAME, build.getProject().getName());
-                String principal = "auto";
-                CauseAction action = ActionableHelper.getLatestAction(build, CauseAction.class);
-                if (action != null) {
-                    for (Cause cause : action.getCauses()) {
-                        if (cause instanceof Cause.UserCause) {
-                            principal = ((Cause.UserCause) cause).getUserName();
-                        }
-                    }
-                }
-                env.put(BuildInfoProperties.PROP_PRINCIPAL, principal);
-                env.put(BuildInfoConfigProperties.PROP_INCLUDE_ENV_VARS, String.valueOf(isIncludeEnvVars()));
-                env.put(ClientProperties.PROP_PUBLISH_BUILD_INFO, String.valueOf(isDeployBuildInfo()));
-                env.put(ClientProperties.PROP_PUBLISH_ARTIFACT, String.valueOf(isDeployArtifacts()));
-                env.put(ClientIvyProperties.PROP_M2_COMPATIBLE, String.valueOf(isM2Compatible()));
-                if (StringUtils.isNotBlank(getIvyPattern())) {
-                    env.put(ClientIvyProperties.PROP_IVY_IVY_PATTERN, normalizeString(getIvyPattern()));
-                }
-                if (StringUtils.isNotBlank(getArtifactPattern())) {
-                    env.put(ClientIvyProperties.PROP_IVY_ARTIFACT_PATTERN, normalizeString(getArtifactPattern()));
-                }
-
-                IncludesExcludes deploymentPatterns = getArtifactDeploymentPatterns();
-                if (deploymentPatterns != null) {
-                    String includePatterns = deploymentPatterns.getIncludePatterns();
-                    if (StringUtils.isNotBlank(includePatterns)) {
-                        env.put(ClientProperties.PROP_PUBLISH_ARTIFACT_INCLUDE_PATTERNS, includePatterns);
-                    }
-
-                    String excludePatterns = deploymentPatterns.getExcludePatterns();
-                    if (StringUtils.isNotBlank(excludePatterns)) {
-                        env.put(ClientProperties.PROP_PUBLISH_ARTIFACT_EXCLUDE_PATTERNS, excludePatterns);
-                    }
-                }
-                String buildUrl = ActionableHelper.getBuildUrl(build);
-                if (StringUtils.isNotBlank(buildUrl)) {
-                    env.put(BuildInfoProperties.PROP_BUILD_URL, buildUrl);
-                }
-                Cause.UpstreamCause parent = ActionableHelper.getUpstreamCause(build);
-                if (parent != null) {
-                    env.put(BuildInfoProperties.PROP_PARENT_BUILD_NAME, parent.getUpstreamProject());
-                    env.put(BuildInfoProperties.PROP_PARENT_BUILD_NUMBER, parent.getUpstreamBuild() + "");
-                }
-                env.put(BuildInfoProperties.PROP_LICENSE_CONTROL_RUN_CHECKS, String.valueOf(isRunChecks()));
-                env.put(BuildInfoProperties.PROP_LICENSE_CONTROL_AUTO_DISCOVER,
-                        String.valueOf(licenseAutoDiscovery));
-                env.put(BuildInfoProperties.PROP_LICENSE_CONTROL_INCLUDE_PUBLISHED_ARTIFACTS,
-                        String.valueOf(isIncludePublishArtifacts()));
-                if (StringUtils.isNotBlank(getViolationRecipients())) {
-                    env.put(BuildInfoProperties.PROP_LICENSE_CONTROL_VIOLATION_RECIPIENTS, getViolationRecipients());
-                }
-                if (StringUtils.isNotBlank(getScopes())) {
-                    env.put(BuildInfoProperties.PROP_LICENSE_CONTROL_SCOPES, getScopes());
-                }
-                if (isDiscardOldBuilds()) {
-                    LogRotator rotator = build.getProject().getLogRotator();
-                    if (rotator != null) {
-                        if (rotator.getNumToKeep() > -1) {
-                            env.put(BuildInfoProperties.PROP_BUILD_RETENTION_DAYS,
-                                    String.valueOf(rotator.getNumToKeep()));
-                        }
-                        if (rotator.getDaysToKeep() > -1) {
-                            env.put(BuildInfoProperties.PROP_BUILD_RETENTION_MINIMUM_DATE,
-                                    String.valueOf(rotator.getDaysToKeep()));
-                        }
-                    }
-                }
-            }
-
-            private String normalizeString(String text) {
-                text = StringUtils.removeStart(text, "\"");
-                return StringUtils.removeEnd(text, "\"");
-            }
-
-            @Override
-            public String getAdditionalOpts() {
-                File agentLib;
-=======
->>>>>>> 94a138c6
                 try {
                     ExtractorUtils.addBuilderInfoArguments(env, build, getArtifactoryServer(), context);
                 } catch (Exception e) {
