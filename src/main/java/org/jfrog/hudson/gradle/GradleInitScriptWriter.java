/*
 * Copyright (C) 2010 JFrog Ltd.
 *
 * Licensed under the Apache License, Version 2.0 (the "License");
 * you may not use this file except in compliance with the License.
 * You may obtain a copy of the License at
 *
 * http://www.apache.org/licenses/LICENSE-2.0
 *
 * Unless required by applicable law or agreed to in writing, software
 * distributed under the License is distributed on an "AS IS" BASIS,
 * WITHOUT WARRANTIES OR CONDITIONS OF ANY KIND, either express or implied.
 * See the License for the specific language governing permissions and
 * limitations under the License.
 */

package org.jfrog.hudson.gradle;

import com.google.common.base.Charsets;
import hudson.FilePath;
import hudson.model.AbstractBuild;
import hudson.remoting.Which;
import org.apache.commons.io.IOUtils;
import org.jfrog.hudson.util.PluginDependencyHelper;

import java.io.File;
import java.io.IOException;
import java.io.InputStream;
import java.net.URISyntaxException;


/**
 * Class to generate a Gradle initialization script
 *
 * @author Tomer Cohen
 */
public class GradleInitScriptWriter {
    private AbstractBuild build;

    /**
     * The gradle initialization script constructor.
     *
     * @param build
     */
    public GradleInitScriptWriter(AbstractBuild build) {
        this.build = build;
    }

<<<<<<< HEAD
    private String addProperties() {
        StringBuilder stringBuilder = new StringBuilder();
        String key = ClientProperties.PROP_CONTEXT_URL;
        ArtifactoryServer artifactoryServer = getArtifactoryServer();
        String value = artifactoryServer.getUrl();
        ArtifactoryPluginUtils.addProperty(stringBuilder, key, value);
        ArtifactoryPluginUtils.addProperty(stringBuilder, ClientProperties.PROP_RESOLVE_REPOKEY,
                getServerDetails().downloadRepositoryKey);
        ArtifactoryPluginUtils.addProperty(stringBuilder, ClientProperties.PROP_PUBLISH_REPOKEY,
                getServerDetails().repositoryKey);

        Credentials preferredDeployer = CredentialResolver.getPreferredDeployer(gradleConfigurator, artifactoryServer);
        ArtifactoryPluginUtils.addProperty(stringBuilder, ClientProperties.PROP_PUBLISH_USERNAME,
                preferredDeployer.getUsername());
        ArtifactoryPluginUtils.addProperty(stringBuilder, ClientProperties.PROP_PUBLISH_PASSWORD,
                preferredDeployer.getPassword());
        ArtifactoryPluginUtils.addProperty(stringBuilder, ClientIvyProperties.PROP_PUBLISH_IVY,
                Boolean.toString(gradleConfigurator.deployIvy));
        ArtifactoryPluginUtils.addProperty(stringBuilder, ClientGradleProperties.PROP_PUBLISH_MAVEN,
                Boolean.toString(gradleConfigurator.deployMaven));
        ArtifactoryPluginUtils.addProperty(stringBuilder, ClientProperties.PROP_PUBLISH_ARTIFACT,
                Boolean.toString(gradleConfigurator.isDeployArtifacts()));
        ArtifactoryPluginUtils.addProperty(stringBuilder, ClientProperties.PROP_PUBLISH_BUILD_INFO,
                Boolean.toString(gradleConfigurator.deployBuildInfo));
        ArtifactoryPluginUtils
                .addProperty(stringBuilder, BuildInfoProperties.PROP_BUILD_NAME, build.getProject().getName());
        ArtifactoryPluginUtils
                .addProperty(stringBuilder, BuildInfoProperties.PROP_BUILD_NUMBER, build.getNumber() + "");
        if (StringUtils.isNotBlank(gradleConfigurator.getArtifactPattern())) {
            ArtifactoryPluginUtils.addProperty(stringBuilder, ClientIvyProperties.PROP_IVY_ARTIFACT_PATTERN,
                    gradleConfigurator.getArtifactPattern());
        }
        ArtifactoryPluginUtils.addProperty(stringBuilder, ClientIvyProperties.PROP_M2_COMPATIBLE,
                String.valueOf(gradleConfigurator.isM2Compatible()));
        if (StringUtils.isNotBlank(gradleConfigurator.getIvyPattern())) {
            ArtifactoryPluginUtils.addProperty(stringBuilder, ClientIvyProperties.PROP_IVY_IVY_PATTERN,
                    gradleConfigurator.getIvyPattern());
        }
        ArtifactoryPluginUtils.addProperty(stringBuilder, BuildInfoProperties.PROP_LICENSE_CONTROL_RUN_CHECKS,
                String.valueOf(gradleConfigurator.isRunChecks()));
        if (StringUtils.isNotBlank(gradleConfigurator.getViolationRecipients())) {
            ArtifactoryPluginUtils
                    .addProperty(stringBuilder, BuildInfoProperties.PROP_LICENSE_CONTROL_VIOLATION_RECIPIENTS,
                            gradleConfigurator.getViolationRecipients());
        }
        if (StringUtils.isNotBlank(gradleConfigurator.getScopes())) {
            ArtifactoryPluginUtils.addProperty(stringBuilder, BuildInfoProperties.PROP_LICENSE_CONTROL_SCOPES,
                    gradleConfigurator.getScopes());
        }
        ArtifactoryPluginUtils
                .addProperty(stringBuilder, BuildInfoProperties.PROP_LICENSE_CONTROL_INCLUDE_PUBLISHED_ARTIFACTS,
                        String.valueOf(gradleConfigurator.isIncludePublishArtifacts()));
        ArtifactoryPluginUtils.addProperty(stringBuilder, BuildInfoProperties.PROP_LICENSE_CONTROL_AUTO_DISCOVER,
                String.valueOf(gradleConfigurator.isLicenseAutoDiscovery()));

        ProxyConfiguration proxy = Hudson.getInstance().proxy;
        if (!getArtifactoryServer().isBypassProxy() && proxy != null) {
            ArtifactoryPluginUtils.addProperty(stringBuilder, ClientProperties.PROP_PROXY_HOST, proxy.name);
            ArtifactoryPluginUtils.addProperty(stringBuilder, ClientProperties.PROP_PROXY_HOST,
                    String.valueOf(proxy.port));
            ArtifactoryPluginUtils
                    .addProperty(stringBuilder, ClientProperties.PROP_PROXY_USERNAME, proxy.getUserName());
            ArtifactoryPluginUtils
                    .addProperty(stringBuilder, ClientProperties.PROP_PROXY_PASSWORD, proxy.getPassword());
        }
        IncludesExcludes deploymentPatterns = gradleConfigurator.getArtifactDeploymentPatterns();
        if (deploymentPatterns != null) {
            String includePatterns = deploymentPatterns.getIncludePatterns();
            if (StringUtils.isNotBlank(includePatterns)) {
                ArtifactoryPluginUtils.addProperty(stringBuilder,
                        ClientProperties.PROP_PUBLISH_ARTIFACT_INCLUDE_PATTERNS,
                        includePatterns);
            }
            String excludePatterns = deploymentPatterns.getExcludePatterns();
            if (StringUtils.isNotBlank(excludePatterns)) {
                ArtifactoryPluginUtils
                        .addProperty(stringBuilder, ClientProperties.PROP_PUBLISH_ARTIFACT_EXCLUDE_PATTERNS,
                                excludePatterns);
            }
        }
        if (gradleConfigurator.isDiscardOldBuilds()) {
            LogRotator rotator = build.getProject().getLogRotator();
            if (rotator != null) {
                if (rotator.getNumToKeep() > -1) {
                    ArtifactoryPluginUtils.addProperty(stringBuilder, BuildInfoProperties.PROP_BUILD_RETENTION_DAYS,
                            String.valueOf(String.valueOf(rotator.getNumToKeep())));
                }
                if (rotator.getDaysToKeep() > -1) {
                    ArtifactoryPluginUtils
                            .addProperty(stringBuilder, BuildInfoProperties.PROP_BUILD_RETENTION_MINIMUM_DATE,
                                    String.valueOf(String.valueOf(rotator.getDaysToKeep())));
                }
            }
        }

        String principal = ActionableHelper.getHudsonPrincipal(build);
        ArtifactoryPluginUtils.addProperty(stringBuilder, BuildInfoProperties.PROP_PRINCIPAL, principal);
        String buildUrl = ActionableHelper.getBuildUrl(build);
        if (StringUtils.isNotBlank(buildUrl)) {
            ArtifactoryPluginUtils.addProperty(stringBuilder, BuildInfoProperties.PROP_BUILD_URL, buildUrl);
        }
        String svnRevision = envVars.get("SVN_REVISION");
        if (StringUtils.isNotBlank(svnRevision)) {
            ArtifactoryPluginUtils.addProperty(stringBuilder, BuildInfoProperties.PROP_VCS_REVISION, svnRevision);
        }
        ArtifactoryPluginUtils.addProperty(stringBuilder, BuildInfoProperties.PROP_AGENT_NAME, "Jenkins");
        ArtifactoryPluginUtils
                .addProperty(stringBuilder, BuildInfoProperties.PROP_AGENT_VERSION, build.getHudsonVersion());
        Cause.UpstreamCause parent = ActionableHelper.getUpstreamCause(build);
        if (parent != null) {
            ArtifactoryPluginUtils.addProperty(stringBuilder, BuildInfoProperties.PROP_PARENT_BUILD_NAME,
                    parent.getUpstreamProject());
            ArtifactoryPluginUtils.addProperty(stringBuilder, BuildInfoProperties.PROP_PARENT_BUILD_NUMBER,
                    parent.getUpstreamBuild() + "");
        }

        // Write all the deploy (matrix params) properties.
        Map<String, String> filteredMatrixParams = Maps.filterKeys(envVars, new Predicate<String>() {
            public boolean apply(String input) {
                return input.startsWith(ClientProperties.PROP_DEPLOY_PARAM_PROP_PREFIX);
            }
        });
        for (Map.Entry<String, String> entry : filteredMatrixParams.entrySet()) {
            ArtifactoryPluginUtils.addProperty(stringBuilder, entry.getKey(), entry.getValue());
        }

        // add EnvVars

        //Add only the hudson specific environment variables
        MapDifference<String, String> difference = Maps.difference(envVars, System.getenv());
        Map<String, String> filteredEnvVars = difference.entriesOnlyOnLeft();
        for (Map.Entry<String, String> entry : filteredEnvVars.entrySet()) {
            ArtifactoryPluginUtils
                    .addProperty(stringBuilder, BuildInfoProperties.BUILD_INFO_ENVIRONMENT_PREFIX + entry.getKey(),
                            entry.getValue());
        }
        ArtifactoryPluginUtils.addProperty(stringBuilder, BuildInfoConfigProperties.PROP_INCLUDE_ENV_VARS,
                String.valueOf(gradleConfigurator.includeEnvVars));
        // add build variables
        Map<String, String> buildVariables = build.getBuildVariables();
        for (Map.Entry<String, String> entry : buildVariables.entrySet()) {
            ArtifactoryPluginUtils
                    .addProperty(stringBuilder, BuildInfoProperties.BUILD_INFO_ENVIRONMENT_PREFIX + entry.getKey(),
                            entry.getValue());
        }
        return stringBuilder.toString();
    }

=======
>>>>>>> 94a138c6
    /**
     * Generate the init script from the Artifactory URL.
     *
     * @return The generated script.
     */
    public String generateInitScript() throws URISyntaxException, IOException, InterruptedException {
        StringBuilder initScript = new StringBuilder();
        InputStream templateStream = getClass().getResourceAsStream("/initscripttemplate.gradle");
        String templateAsString = IOUtils.toString(templateStream, Charsets.UTF_8.name());
        File localGradleExtractorJar = Which.jarFile(getClass().getResource("/initscripttemplate.gradle"));
        FilePath dependencyDir = PluginDependencyHelper.getActualDependencyDirectory(build, localGradleExtractorJar);
        String absoluteDependencyDirPath = dependencyDir.getRemote();
        absoluteDependencyDirPath = absoluteDependencyDirPath.replace("\\", "/");
        String str = templateAsString.replace("${pluginLibDir}", absoluteDependencyDirPath);
        initScript.append(str);
        return initScript.toString();
    }
}<|MERGE_RESOLUTION|>--- conflicted
+++ resolved
@@ -46,157 +46,6 @@
         this.build = build;
     }
 
-<<<<<<< HEAD
-    private String addProperties() {
-        StringBuilder stringBuilder = new StringBuilder();
-        String key = ClientProperties.PROP_CONTEXT_URL;
-        ArtifactoryServer artifactoryServer = getArtifactoryServer();
-        String value = artifactoryServer.getUrl();
-        ArtifactoryPluginUtils.addProperty(stringBuilder, key, value);
-        ArtifactoryPluginUtils.addProperty(stringBuilder, ClientProperties.PROP_RESOLVE_REPOKEY,
-                getServerDetails().downloadRepositoryKey);
-        ArtifactoryPluginUtils.addProperty(stringBuilder, ClientProperties.PROP_PUBLISH_REPOKEY,
-                getServerDetails().repositoryKey);
-
-        Credentials preferredDeployer = CredentialResolver.getPreferredDeployer(gradleConfigurator, artifactoryServer);
-        ArtifactoryPluginUtils.addProperty(stringBuilder, ClientProperties.PROP_PUBLISH_USERNAME,
-                preferredDeployer.getUsername());
-        ArtifactoryPluginUtils.addProperty(stringBuilder, ClientProperties.PROP_PUBLISH_PASSWORD,
-                preferredDeployer.getPassword());
-        ArtifactoryPluginUtils.addProperty(stringBuilder, ClientIvyProperties.PROP_PUBLISH_IVY,
-                Boolean.toString(gradleConfigurator.deployIvy));
-        ArtifactoryPluginUtils.addProperty(stringBuilder, ClientGradleProperties.PROP_PUBLISH_MAVEN,
-                Boolean.toString(gradleConfigurator.deployMaven));
-        ArtifactoryPluginUtils.addProperty(stringBuilder, ClientProperties.PROP_PUBLISH_ARTIFACT,
-                Boolean.toString(gradleConfigurator.isDeployArtifacts()));
-        ArtifactoryPluginUtils.addProperty(stringBuilder, ClientProperties.PROP_PUBLISH_BUILD_INFO,
-                Boolean.toString(gradleConfigurator.deployBuildInfo));
-        ArtifactoryPluginUtils
-                .addProperty(stringBuilder, BuildInfoProperties.PROP_BUILD_NAME, build.getProject().getName());
-        ArtifactoryPluginUtils
-                .addProperty(stringBuilder, BuildInfoProperties.PROP_BUILD_NUMBER, build.getNumber() + "");
-        if (StringUtils.isNotBlank(gradleConfigurator.getArtifactPattern())) {
-            ArtifactoryPluginUtils.addProperty(stringBuilder, ClientIvyProperties.PROP_IVY_ARTIFACT_PATTERN,
-                    gradleConfigurator.getArtifactPattern());
-        }
-        ArtifactoryPluginUtils.addProperty(stringBuilder, ClientIvyProperties.PROP_M2_COMPATIBLE,
-                String.valueOf(gradleConfigurator.isM2Compatible()));
-        if (StringUtils.isNotBlank(gradleConfigurator.getIvyPattern())) {
-            ArtifactoryPluginUtils.addProperty(stringBuilder, ClientIvyProperties.PROP_IVY_IVY_PATTERN,
-                    gradleConfigurator.getIvyPattern());
-        }
-        ArtifactoryPluginUtils.addProperty(stringBuilder, BuildInfoProperties.PROP_LICENSE_CONTROL_RUN_CHECKS,
-                String.valueOf(gradleConfigurator.isRunChecks()));
-        if (StringUtils.isNotBlank(gradleConfigurator.getViolationRecipients())) {
-            ArtifactoryPluginUtils
-                    .addProperty(stringBuilder, BuildInfoProperties.PROP_LICENSE_CONTROL_VIOLATION_RECIPIENTS,
-                            gradleConfigurator.getViolationRecipients());
-        }
-        if (StringUtils.isNotBlank(gradleConfigurator.getScopes())) {
-            ArtifactoryPluginUtils.addProperty(stringBuilder, BuildInfoProperties.PROP_LICENSE_CONTROL_SCOPES,
-                    gradleConfigurator.getScopes());
-        }
-        ArtifactoryPluginUtils
-                .addProperty(stringBuilder, BuildInfoProperties.PROP_LICENSE_CONTROL_INCLUDE_PUBLISHED_ARTIFACTS,
-                        String.valueOf(gradleConfigurator.isIncludePublishArtifacts()));
-        ArtifactoryPluginUtils.addProperty(stringBuilder, BuildInfoProperties.PROP_LICENSE_CONTROL_AUTO_DISCOVER,
-                String.valueOf(gradleConfigurator.isLicenseAutoDiscovery()));
-
-        ProxyConfiguration proxy = Hudson.getInstance().proxy;
-        if (!getArtifactoryServer().isBypassProxy() && proxy != null) {
-            ArtifactoryPluginUtils.addProperty(stringBuilder, ClientProperties.PROP_PROXY_HOST, proxy.name);
-            ArtifactoryPluginUtils.addProperty(stringBuilder, ClientProperties.PROP_PROXY_HOST,
-                    String.valueOf(proxy.port));
-            ArtifactoryPluginUtils
-                    .addProperty(stringBuilder, ClientProperties.PROP_PROXY_USERNAME, proxy.getUserName());
-            ArtifactoryPluginUtils
-                    .addProperty(stringBuilder, ClientProperties.PROP_PROXY_PASSWORD, proxy.getPassword());
-        }
-        IncludesExcludes deploymentPatterns = gradleConfigurator.getArtifactDeploymentPatterns();
-        if (deploymentPatterns != null) {
-            String includePatterns = deploymentPatterns.getIncludePatterns();
-            if (StringUtils.isNotBlank(includePatterns)) {
-                ArtifactoryPluginUtils.addProperty(stringBuilder,
-                        ClientProperties.PROP_PUBLISH_ARTIFACT_INCLUDE_PATTERNS,
-                        includePatterns);
-            }
-            String excludePatterns = deploymentPatterns.getExcludePatterns();
-            if (StringUtils.isNotBlank(excludePatterns)) {
-                ArtifactoryPluginUtils
-                        .addProperty(stringBuilder, ClientProperties.PROP_PUBLISH_ARTIFACT_EXCLUDE_PATTERNS,
-                                excludePatterns);
-            }
-        }
-        if (gradleConfigurator.isDiscardOldBuilds()) {
-            LogRotator rotator = build.getProject().getLogRotator();
-            if (rotator != null) {
-                if (rotator.getNumToKeep() > -1) {
-                    ArtifactoryPluginUtils.addProperty(stringBuilder, BuildInfoProperties.PROP_BUILD_RETENTION_DAYS,
-                            String.valueOf(String.valueOf(rotator.getNumToKeep())));
-                }
-                if (rotator.getDaysToKeep() > -1) {
-                    ArtifactoryPluginUtils
-                            .addProperty(stringBuilder, BuildInfoProperties.PROP_BUILD_RETENTION_MINIMUM_DATE,
-                                    String.valueOf(String.valueOf(rotator.getDaysToKeep())));
-                }
-            }
-        }
-
-        String principal = ActionableHelper.getHudsonPrincipal(build);
-        ArtifactoryPluginUtils.addProperty(stringBuilder, BuildInfoProperties.PROP_PRINCIPAL, principal);
-        String buildUrl = ActionableHelper.getBuildUrl(build);
-        if (StringUtils.isNotBlank(buildUrl)) {
-            ArtifactoryPluginUtils.addProperty(stringBuilder, BuildInfoProperties.PROP_BUILD_URL, buildUrl);
-        }
-        String svnRevision = envVars.get("SVN_REVISION");
-        if (StringUtils.isNotBlank(svnRevision)) {
-            ArtifactoryPluginUtils.addProperty(stringBuilder, BuildInfoProperties.PROP_VCS_REVISION, svnRevision);
-        }
-        ArtifactoryPluginUtils.addProperty(stringBuilder, BuildInfoProperties.PROP_AGENT_NAME, "Jenkins");
-        ArtifactoryPluginUtils
-                .addProperty(stringBuilder, BuildInfoProperties.PROP_AGENT_VERSION, build.getHudsonVersion());
-        Cause.UpstreamCause parent = ActionableHelper.getUpstreamCause(build);
-        if (parent != null) {
-            ArtifactoryPluginUtils.addProperty(stringBuilder, BuildInfoProperties.PROP_PARENT_BUILD_NAME,
-                    parent.getUpstreamProject());
-            ArtifactoryPluginUtils.addProperty(stringBuilder, BuildInfoProperties.PROP_PARENT_BUILD_NUMBER,
-                    parent.getUpstreamBuild() + "");
-        }
-
-        // Write all the deploy (matrix params) properties.
-        Map<String, String> filteredMatrixParams = Maps.filterKeys(envVars, new Predicate<String>() {
-            public boolean apply(String input) {
-                return input.startsWith(ClientProperties.PROP_DEPLOY_PARAM_PROP_PREFIX);
-            }
-        });
-        for (Map.Entry<String, String> entry : filteredMatrixParams.entrySet()) {
-            ArtifactoryPluginUtils.addProperty(stringBuilder, entry.getKey(), entry.getValue());
-        }
-
-        // add EnvVars
-
-        //Add only the hudson specific environment variables
-        MapDifference<String, String> difference = Maps.difference(envVars, System.getenv());
-        Map<String, String> filteredEnvVars = difference.entriesOnlyOnLeft();
-        for (Map.Entry<String, String> entry : filteredEnvVars.entrySet()) {
-            ArtifactoryPluginUtils
-                    .addProperty(stringBuilder, BuildInfoProperties.BUILD_INFO_ENVIRONMENT_PREFIX + entry.getKey(),
-                            entry.getValue());
-        }
-        ArtifactoryPluginUtils.addProperty(stringBuilder, BuildInfoConfigProperties.PROP_INCLUDE_ENV_VARS,
-                String.valueOf(gradleConfigurator.includeEnvVars));
-        // add build variables
-        Map<String, String> buildVariables = build.getBuildVariables();
-        for (Map.Entry<String, String> entry : buildVariables.entrySet()) {
-            ArtifactoryPluginUtils
-                    .addProperty(stringBuilder, BuildInfoProperties.BUILD_INFO_ENVIRONMENT_PREFIX + entry.getKey(),
-                            entry.getValue());
-        }
-        return stringBuilder.toString();
-    }
-
-=======
->>>>>>> 94a138c6
     /**
      * Generate the init script from the Artifactory URL.
      *
